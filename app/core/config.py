--- conflicted
+++ resolved
@@ -45,12 +45,7 @@
     EMBEDDING_MODEL: str = "text-embedding-3-small"
     BATCH_SIZE: int = 1000
 
-<<<<<<< HEAD
-    BACKEND_CORS_ORIGINS: list[str] = ["*"]
-=======
-    # CORS settings
     BACKEND_CORS_ORIGINS: list = ["https://callsight.vercel.app, http://localhost:3000"]
->>>>>>> e9764fe0
 
     ASSEMBLYAI_API_KEY: str = ""
     OPENAI_API_KEY: str = ""
