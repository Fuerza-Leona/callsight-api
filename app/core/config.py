--- conflicted
+++ resolved
@@ -1,6 +1,5 @@
 from pydantic_settings import BaseSettings
 from dotenv import load_dotenv
-from json import loads
 
 # Try to load load from .env file
 try:
@@ -13,98 +12,53 @@
     PROJECT_NAME: str = "CallSight API"
     API_V1_STR: str = "/api/v1"
 
-<<<<<<< HEAD
     # Supabase connection
-    SUPABASE_URL: str = os.getenv("SUPABASE_URL", "")
-    SUPABASE_KEY: str = os.getenv("SUPABASE_KEY", "")
+    SUPABASE_URL: str = ""
+    SUPABASE_KEY: str = ""
 
     # General Azure Config
-    AZURE_SUBSCRIPTION_ID: str = os.getenv("AZURE_SUBSCRIPTION_ID", "")
-    AZURE_RESOURCE_GROUP: str = os.getenv("AZURE_RESOURCE_GROUP", "")
-    AZURE_REGION: str = os.getenv("AZURE_REGION", "")
-
-    # Azure AI Services
-    AZURE_AI_KEY: str = os.getenv("AZURE_AI_KEY", "")
-    AZURE_AI_SPEECH_ENDPOINT: str = os.getenv("AZURE_AI_SPEECH_ENDPOINT", "")
-    AZURE_AI_LANGUAGE_ENDPOINT: str = os.getenv("AZURE_AI_LANGUAGE_ENDPOINT", "")
-
-    # Azure Open AI Chat
-    AZURE_OPEN_AI_CHAT_KEY: str = os.getenv("AZURE_OPEN_AI_CHAT_KEY", "")
-    AZURE_OPEN_AI_CHAT_ENDPOINT: str = os.getenv("AZURE_OPEN_AI_CHAT_ENDPOINT", "")
-    AZURE_OPEN_AI_CHAT_VERSION: str = os.getenv("AZURE_OPEN_AI_CHAT_VERSION", "")
-    AZURE_OPEN_AI_CHAT_DEPLOYMENT: str = os.getenv("AZURE_OPEN_AI_CHAT_DEPLOYMENT", "")
-
-    # Azure AI Speech Transcription Config
-    LANGUAGE: str = os.getenv("LANGUAGE", "en")
-    LOCALE: str = os.getenv("LOCALE", "en-US")
-    OUTPUT_FILE: bool = os.getenv("OUTPUT_FILE", False)
-    USE_STEREO_AUDIO: bool = os.getenv("USE_STEREO_AUDIO", False)
-    TESTING: bool = os.getenv("TESTING", False)
-
-    # Azure AI Search
-    AZURE_SEARCH_ENDPOINT: str = os.getenv("AZURE_SEARCH_ENDPOINT", "")
-    AZURE_SEARCH_KEY: str = os.getenv("AZURE_SEARCH_KEY", "")
-    AZURE_SEARCH_INDEX: str = os.getenv("AZURE_SEARCH_INDEX", "")
-    AZURE_SEARCH_SEMANTIC_CONFIG: str = os.getenv("AZURE_SEARCH_SEMANTIC_CONFIG", "")
-
-    # OpenAI Embedding API
-    GPT_MODEL: str = os.getenv("GPT_MODEL", "gpt-4o-mini")
-    MAX_TOKENS: int = os.getenv("MAX_TOKENS", 1000)
-    EMBEDDING_MODEL: str = os.getenv("EMBEDDING_MODEL", "text-embedding-3-small")
-    BATCH_SIZE: int = os.getenv(
-        "BATCH_SIZE", 1000
-    )  # you can submit up to 2048 embedding inputs per request
-
-    # AI analysis
-    ASSEMBLYAI_API_KEY: str = os.getenv("ASSEMBLYAI_API_KEY", "")
-    OPENAI_API_KEY: str = os.getenv("OPENAI_API_KEY", "")
-    DATABASE_URL: str = os.getenv("DATABASE_URL", "")
-    NODE_ENV: str = os.getenv("NODE_ENV", "development")
-=======
-    SUPABASE_URL: str
-    SUPABASE_KEY: str
-
     AZURE_SUBSCRIPTION_ID: str = ""
     AZURE_RESOURCE_GROUP: str = ""
     AZURE_REGION: str = ""
 
+    # Azure AI Services
     AZURE_AI_KEY: str = ""
     AZURE_AI_SPEECH_ENDPOINT: str = ""
     AZURE_AI_LANGUAGE_ENDPOINT: str = ""
 
+    # Azure Open AI Chat
     AZURE_OPEN_AI_CHAT_KEY: str = ""
     AZURE_OPEN_AI_CHAT_ENDPOINT: str = ""
     AZURE_OPEN_AI_CHAT_VERSION: str = ""
     AZURE_OPEN_AI_CHAT_DEPLOYMENT: str = ""
 
+    # Azure AI Speech Transcription Config
     LANGUAGE: str = "en"
     LOCALE: str = "en-US"
     OUTPUT_FILE: bool = False
     USE_STEREO_AUDIO: bool = False
     TESTING: bool = False
 
+    # Azure AI Search
     AZURE_SEARCH_ENDPOINT: str = ""
     AZURE_SEARCH_KEY: str = ""
     AZURE_SEARCH_INDEX: str = ""
     AZURE_SEARCH_SEMANTIC_CONFIG: str = ""
 
+    # OpenAI Embedding API
     GPT_MODEL: str = "gpt-4o-mini"
     MAX_TOKENS: int = 1000
     EMBEDDING_MODEL: str = "text-embedding-3-small"
     BATCH_SIZE: int = 1000
 
-    BACKEND_CORS_ORIGINS: list = ["https://callsight.vercel.app, http://localhost:3000"]
-
+    # AI analysis
     ASSEMBLYAI_API_KEY: str = ""
     OPENAI_API_KEY: str = ""
+    DATABASE_URL: str = ""
+    NODE_ENV: str = ""
 
-    DATABASE_URL: str = ""
-
-    NODE_ENV: str = ""
->>>>>>> 1b7915ea
-
-    # CORS settings
-    BACKEND_CORS_ORIGINS: list = loads(os.getenv("BACKEND_CORS_ORIGINS", '["*"]'))
+    # CORS Settings
+    BACKEND_CORS_ORIGINS: list = ["*"]
 
     class Config:
         env_file = ".env"
