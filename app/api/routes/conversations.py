--- conflicted
+++ resolved
@@ -30,7 +30,7 @@
     current_user = Depends(get_current_user),
     supabase: Client = Depends(get_supabase)
 ):
-<<<<<<< HEAD
+
     user_id = current_user.id
     participant_response = supabase.table("participants").select("conversation_id").eq("user_id", user_id).execute()
     
@@ -59,21 +59,7 @@
     response = supabase.table("messages").select("positive, negative, neutral").in_("conversation_id", conversation_ids).execute()
     
     return {"emotions": response}
-=======
-    try:
-        user_id = current_user.id
-        participant_response = supabase.table("participants").select("conversation_id").eq("user_id", user_id).execute();
-        
-        if not participant_response.data:
-            return {"conversations": []}
-        
-        conversation_ids = [item["conversation_id"] for item in participant_response.data]
-        
-        conversations_response = supabase.table("conversations").select("*").in_("conversation_id", conversation_ids).execute()
-        
-        return {"conversations": conversations_response.data}
-    except Exception as e:
-        raise HTTPException(status_code=500, detail=str(e))
+
     
 @router.get("/call/{call_id}")
 async def get_call(
@@ -92,7 +78,7 @@
     except Exception as e:
         raise HTTPException(status_code=500, detail=str(e))
     
->>>>>>> 87358136
+
      
 @router.post("/add", dependencies=[Depends(check_admin_role)])
 async def add_conversation(
